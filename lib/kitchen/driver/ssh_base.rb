--- conflicted
+++ resolved
@@ -78,21 +78,18 @@
         SSH.new(*build_ssh_args(state)).login_command
       end
 
-<<<<<<< HEAD
+      def remote_command(state, command)
+        Kitchen::SSH.new(*build_ssh_args(state)) do |conn|
+          run_remote(command, conn)
+        end
+      end
+
       # **(Deprecated)** Executes a remote command over SSH.
       #
       # @param ssh_args [Array] ssh arguments
       # @param command [String] remote command to invoke
       # @deprecated This method should no longer be called directly and exists
       #   to support very old drivers. This will be removed in the future.
-=======
-      def remote_command(state, command)
-        Kitchen::SSH.new(*build_ssh_args(state)) do |conn|
-          run_remote(command, conn)
-        end
-      end
-
->>>>>>> d766675d
       def ssh(ssh_args, command)
         Kitchen::SSH.new(*ssh_args) do |conn|
           run_remote(command, conn)
