# -*- encoding: utf-8 -*-
#
# Author:: Fletcher Nichol (<fnichol@nichol.ca>)
#
# Copyright (C) 2012, Fletcher Nichol
#
# Licensed under the Apache License, Version 2.0 (the "License");
# you may not use this file except in compliance with the License.
# You may obtain a copy of the License at
#
#    http://www.apache.org/licenses/LICENSE-2.0
#
# Unless required by applicable law or agreed to in writing, software
# distributed under the License is distributed on an "AS IS" BASIS,
# WITHOUT WARRANTIES OR CONDITIONS OF ANY KIND, either express or implied.
# See the License for the specific language governing permissions and
# limitations under the License.

require_relative '../spec_helper'

require 'kitchen'
require 'kitchen/logging'
require 'kitchen/collection'
require 'kitchen/config'
require 'kitchen/driver'
require 'kitchen/instance'
require 'kitchen/platform'
require 'kitchen/suite'
require 'kitchen/util'

module Kitchen

  class DummyLoader

    def read
      @data || Hash.new
    end

    def data=(hash)
      @data = hash
    end
  end
end

describe Kitchen::Config do

  let(:loader)  { Kitchen::DummyLoader.new }
  let(:config)  { Kitchen::Config.new(:loader => loader) }

  before do
    FakeFS.activate!
    FileUtils.mkdir_p("/tmp")
  end

  after do
    FakeFS.deactivate!
    FakeFS::FileSystem.clear
  end

  describe "#platforms" do

    it "returns platforms loaded from a kitchen.yml" do
      stub_data!({ :platforms => [{ :name => 'one' }, { :name => 'two' }] })

      config.platforms.size.must_equal 2
      config.platforms[0].name.must_equal 'one'
      config.platforms[1].name.must_equal 'two'
    end

    it "returns an empty Array if no platforms are given" do
      stub_data!({})

      config.platforms.must_equal []
    end
  end

  describe "#suites" do

    it "returns suites loaded from a kitchen.yml" do
      stub_data!({ :suites => [
        { :name => 'one', :run_list => [] },
        { :name => 'two', :run_list => [] },
      ] })

      config.suites.size.must_equal 2
      config.suites[0].name.must_equal 'one'
      config.suites[1].name.must_equal 'two'
    end

    it "returns an empty Array if no suites are given" do
      stub_data!({})

      config.suites.must_equal []
    end

    it "returns a suite with nil for data_bags_path by default" do
      stub_data!({ :suites => [{ :name => 'one', :run_list => [] }] })
      config.suites.first.data_bags_path.must_be_nil
    end

    it "retuns a suite with a common data_bags_path set" do
      stub_data!({ :suites => [{ :name => 'one', :run_list => [] }] })
      config.test_base_path = "/tmp/base"
      FileUtils.mkdir_p "/tmp/base/data_bags"

      config.suites.first.data_bags_path.must_equal "/tmp/base/data_bags"
    end

    it "retuns a suite with a suite-specific data_bags_path set" do
      stub_data!({ :suites => [{ :name => 'cool', :run_list => [] }] })
      config.test_base_path = "/tmp/base"
      FileUtils.mkdir_p "/tmp/base/cool/data_bags"
      config.suites.first.data_bags_path.must_equal "/tmp/base/cool/data_bags"
    end

    it "returns a suite with nil for roles_path by default" do
      stub_data!({ :suites => [{ :name => 'one', :run_list => [] }] })
      config.suites.first.roles_path.must_be_nil
    end

    it "returns a suite with a common roles_path set" do
      stub_data!({ :suites => [{ :name => 'one', :run_list => [] }] })
      config.test_base_path = "/tmp/base"
      FileUtils.mkdir_p "/tmp/base/roles"
      config.suites.first.roles_path.must_equal "/tmp/base/roles"
    end

    it "returns a suite with a suite-specific roles_path set" do
      stub_data!({ :suites => [{ :name => 'mysuite', :run_list => [] }] })
      config.test_base_path = "/tmp/base"
      FileUtils.mkdir_p "/tmp/base/mysuite/roles"
      config.suites.first.roles_path.must_equal "/tmp/base/mysuite/roles"
    end
  end

  describe "#instances" do

    it "returns instances loaded from a kitchen.yml" do
      stub_data!({
        :platforms => [
          { :name => 'p1' },
          { :name => 'p2' },
        ],
<<<<<<< HEAD
        :suites => [
          { :name => 's1', :run_list => [] },
          { :name => 's2', :run_list => [] },
=======
        'suites' => [
          { 'name' => 's1', 'run_list' => [] },
          { 'name' => 's2', 'run_list' => [] },
          { 'name' => 's3', 'run_list' => [], 'excludes' => ['p1'] },           
>>>>>>> 0e53d485
        ]
      })
      config.instances.size.must_equal 5
      config.instances.map { |i| i.name }.must_equal %w{s1-p1 s1-p2 s2-p1 s2-p2 s3-p2}
    end

    it "returns an instance containing a driver instance" do
      stub_data!({
        :platforms => [{ :name => 'platform', :driver_plugin => 'dummy' }],
        :suites => [{ :name => 'suite', :run_list => [] }]
      })
      config.instances.first.driver.must_be_instance_of Kitchen::Driver::Dummy
    end

    it "returns an instance with a driver initialized with kitchen_root" do
      config.kitchen_root = "/tmp"
      stub_data!({
        :platforms => [{ :name => 'platform', :driver_plugin => 'dummy' }],
        :suites => [{ :name => 'suite', :run_list => [] }]
      })
      config.instances.first.driver[:kitchen_root].must_equal "/tmp"
    end

    it "returns an instance with a driver initialized with passed in config" do
      stub_data!({
        :platforms => [
          { :name => 'platform', :driver_plugin => 'dummy',
            :driver_config => { :foo => 'bar' }
          }
        ],
        :suites => [{ :name => 'suite', :run_list => [] }]
      })
      config.instances.first.driver[:foo].must_equal "bar"
    end
  end

  describe "#log_level" do

    it "returns a default log_level of info" do
      config.log_level.must_equal :info
    end

    it "returns an overridden log_level" do
      config.log_level = :error
      config.log_level.must_equal :error
    end
  end

  private

  def stub_data!(hash)
    loader.data = hash
  end
end<|MERGE_RESOLUTION|>--- conflicted
+++ resolved
@@ -141,16 +141,10 @@
           { :name => 'p1' },
           { :name => 'p2' },
         ],
-<<<<<<< HEAD
         :suites => [
           { :name => 's1', :run_list => [] },
           { :name => 's2', :run_list => [] },
-=======
-        'suites' => [
-          { 'name' => 's1', 'run_list' => [] },
-          { 'name' => 's2', 'run_list' => [] },
-          { 'name' => 's3', 'run_list' => [], 'excludes' => ['p1'] },           
->>>>>>> 0e53d485
+          { :name => 's3', :run_list => [], :excludes => ['p1'] }
         ]
       })
       config.instances.size.must_equal 5
